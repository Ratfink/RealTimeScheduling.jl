name = "RealTimeScheduling"
uuid = "f1524149-62f5-490d-8249-9bfac76a7111"
authors = ["Clara Hobbs"]
version = "0.2.0"

[deps]
Clp = "e2554f3b-3117-50c0-817c-e040a3ddf72d"
Distributions = "31c24e10-a181-5473-b8eb-7969acd0382f"
JuMP = "4076af6c-e467-56ae-b986-b466b2749572"
Random = "9a3f8284-a2c9-5f02-9a11-845980a1fd5c"

[compat]
<<<<<<< HEAD
Distributions = "0.25"
=======
Clp = "1"
JuMP = "1"
>>>>>>> a05be41e
julia = "^1.6"

[extras]
Test = "8dfed614-e22c-5e08-85e1-65c5234f0b40"

[targets]
test = ["Test"]<|MERGE_RESOLUTION|>--- conflicted
+++ resolved
@@ -10,12 +10,9 @@
 Random = "9a3f8284-a2c9-5f02-9a11-845980a1fd5c"
 
 [compat]
-<<<<<<< HEAD
 Distributions = "0.25"
-=======
 Clp = "1"
 JuMP = "1"
->>>>>>> a05be41e
 julia = "^1.6"
 
 [extras]
